# CHANGE LOG for Mercury

 This file is used to list changes made in each major version of Mercury.

## unreleased
## 0.13.5
<<<<<<< HEAD
Change: 
  * Added additional security headers to web gui
=======
Change:
  * Added additional security headers to web gui
  * CIDR inbound ACL's now also apply to TCP proxy
>>>>>>> d44c3e72

## 0.13.4
Feature:
  * Added option to rewrite url before passing it on to the backend
  * Added option to allow/deny requests based on url matches

## 0.13.3
Feature:
  * Added option to use SSH authentication as health check for a node

## 0.13.2
Change:
  * Topology based loadbalancing now returns records based on closest match (instead of all matching records)
 
## 0.13.1
Feature:
  * Add option to healthcheck to follow redirects httpget/httpposts (default is no)

Bug:
  * fix nil error if secure cookie or http only cookie was not set on a acl

## 0.13.0
Feature:
  * It is now possible to modify cookies based on specific values

Bug:
  * Fixed issue where request headers with cookie name X, would not return responses with the same cookie name
  * Fixed issue where adding cookies would not be possible if a shorter cookie name, matched the start of a longer cookie name

## 0.12.6
Bug:
  * Ensure that if a webserver sends an encoded content without a content type, that mercury does not try to detect and send a type to the client

## 0.12.5
Feature:
  * backend name is included in healthcheck page

Bug:
  * Exclicitly deny non-query opscodes, as we don't support remote updates at this point
  * Reload did not affect new ldap configuration

## 0.12.4
Bug:
  * No longer attempt to bind listener ip for dns-only loadbalancing config

## 0.12.3
Change:
  * healthcheck configuration item renames to healthchecks, as it now contains multiple healthchecks

## 0.12.2
Feature:
  * Allow filters in LDAP authentication to verify user uid after login

Bug:
  * Correct JSON unmarshal for backend check
  * Remove lingering error messages if healthcheck recovered

## 0.12.1
Feature:
  * Improve html/css validation for better browser support

Bug:
  * Fix reload issue when changing cipher or curve preferences (#44)

## 0.12.0:
Features:
  * Option to set a backend to state "Maintenance" (via healthcheck or gui)
  * Ability to set a maintenance page on a backend or pool
  * Alternative state on healthcheck (e.g. online="maintenance" or offline="online")
  * Setting a backend to "maintenance" will keep serving existing connections, but no longer accept new connections

Bug:
  * Fix dns name/topology changes not taking effect on reload of config
  * Fix CSRF issue in GUI
  * Fix dns return code on non-existing hostname

## 0.11.1:
Change:
  * Improved logging messages

Bug:
  * Fix CSS for node/ip fader in backend
  * Fix default TTL at source so all interfaces show correct TTL

## 0.11.0:
Features:
  * Added HealthChecks tab for showing specific health Checks and added API calls (#12)
  * Add ability to force the health of a healthcheck using the admin GUI (#18)
  * Add LDAP and local autentication options to the GUI

Changes:
  * Adding Circle-Ci

Bug:
  * fix race condition when forming multiple clusters
  * fix double close race condition on cluster node exit
  * improve stability when 2 nodes connecting to eachother on the same milisecond

## 0.10.1:
Changes:
  * You can now specify a topology per backend Node allowing you to do topology based loadbalancing on proxy level too

Bug:
  * Default TTL on all outgoing dns requests is now set to 10 seconds

## 0.10.0:
Feature:
  * Added Support for multiple healthchecks
  * Added Support for healtchecks on VIP - these would affect all backends of the vip
  * Added Support for ICMP/UDP/TCP pings

Changes:
  * Now a random time before first health check (max 5000ms) to spread the load on servers with many checks

Bugs:
  * Reload could cause errors/state to be incorrectly displayed on multiple nodes in the same backend (gui only)
  * Fix network dependency in mercury service for systemd

## 0.9.4:
Bugs:
   * Fix issues with OCSP stapling when using SNI certificates

## 0.9.3:
Changes:
  * Cluster config has changed to increase stability within the cluster - see readme for config changes
  * Graphing to collectd has been removed, splunk is the prefered way to go. code is still in place should we change our mind

Bugs:
  * Fix incorrect listener exit on update causing crash
  * Fix certificate loading order, since map is random - causing issues on reload
  * Add correct no-caching headers to sorry and mercury custom errors
  * Fix 0x20 case insensitive requests beeing handled according to https://tools.ietf.org/html/draft-vixie-dnsext-dns0x20-00

## 0.9.2:
Bugs:
  * Fix incorrect listener exit on update causing crash
  * Fix certificate loading order, since map is random - causing issues on reload

## 0.9.2:
Feature:
  * Your now allowed to specify the amount of cluster nodes that serve a dns record

Bugs:
  * Fix loglevel not affected by reload
  * Fix monitoring message output to correctly show only the failing nodes on glb errors

## 0.9.1:
Feature:
  * Per Backend Error/Sorry page can now be specified

Bugs:
  * No longer send SRVFAIL on non-existing AAAA records, if a A record does exists.
  * Fixed possible index out of range issue in healtcheck on reload
  * Fixed crash when requesting a dns without a domain

## 0.9.0:
Changes:
  * IMPORTANT! Removed cross-connects - instead add multiple nodes to both backends for stickyness that supports proper failover
  * UUID's are now hash based, so they won't change up on restarts

Bugs:
  * Fix locking issue that could occur on dns updates
  * Fix possible dns pointer overwrite before cluster updates were sent

## 0.8.9:
Feature:
 * Add option to specify at which level to trigger sorry page, will always trigger on internal errors, but you can specify to trigger on 500+ or other result codes
 * Add OCSP Stapling support for SSL certificate verification (enabled by default for all https sites)
 * Add option to deny requests based on header match
 * Add option to allow/deny request based on CIDR

## 0.8.8:
Feature:
 * Added firstavailable loadbalancing type. this returns only 1 host if multiple are availble. usable for compatibility reasons if needed.
 * Added option to use vip in active/passive setup - this is used by monitoring only: will alert if 0 or >1 nodes/pools are online

Bugs:
 * Correct alerting on offline GLB entries

## 0.8.7:
Changes:
 * Only setup a proxy if there is a listener IP, otherwise treat it as a dns balancer only

## 0.8.6:
Feature:
 * Now supports DNS forwarding for specified cidr's

Changes:
 * Allow resolving and serving of domain-only A and CNAME records

Bugs:
 * fix dead channels for configurations where the proxy function is disabled
 * fix dns authoritive and recursive answers in replies
 * fix locking issue on race condition during startup
 * fix crash that could occur on invalid dns request
 * correct dns reply return codes
 * fix content length issue on error page

## 0.8.5:

Changes:
 * Offline GLB pools now return all IP's instead of none, directing client to proper error instead of dns not found

Bugs:
 * fix incorrect domain name in dns result
 * fix backend duplication on reload with cross-connects with more than one node in a single backend

## 0.8.4:
Features:
 * Websocket support (note that you must force httpproto on the listener to 1, as websocket is not supported by http/2 which is enabled by default)
 * Better support for SOA records and serial updating

Bugs:
 * Stale node in proxy config if removed by reload, should no longer occur
 * Properly handle main and sub certificates and check them all during config loading
 * Fix web interface for local dns entries
 * Fix additional replies for dns entries

## 0.8.3:
Features:
 * Origin traffic is now the listener ip for both proxy and healthcheck
 * Better deal with timeouts in healthcheck

Bugs:
 * Fix healtcheck json unmarshal for duration for backend check
 * Fix healtcheck json unsupported type: chan bool
 * Fix healtcheck don't report internal vip's as down, they are always up
 * Fix sticky session if pointer no longer exists
 * Remove deadline timeout on tcp proxy

## 0.8.2:
Features:
 * DNS server now uses proxy statistics for loadbalancing algorithm when using internal loadbalancer (uses its own counter if not)

Bugs:
 * Fix Roundrobin statistics

## 0.8.1:
Features:
 * Change health check parameters to be more clear on check type
    * config file changes:
    * reply -> httpreply / tcpreply depending on check
    * request -> httprequest / tcprequest depending on check
    * postdata -> httppostdata
 * No longer are session ID's automaticly added
    * Requires config to add:
    * example: { action: 'add', cookie_key: 'mercid', cookie_value: '###UUID###', cookie_expire: '24h', cookie_secure: true, cookie_httponly: true }
 * Sticky session cookies are only parsed if we use sticky based loadbalancing
 * adding of cookies will now only add if cookie is not set yet

Bugs:
 * fix ACLs on self-generated responses

## 0.8.0:
Features:
 * HTTP/2 Support added for both client and backend
 * ResponseTime based Load-balancing added
 * Failed http requests to backend now return 500 Internal Server Error

Bugs:
 * DNS responses now are case insensitive
 * Fix client connected count

## 0.7.0:
Features:
 * Add sorry page abilit
 * Added client session tracking

Bugs:
 * Reload now works for DNS Listene
 * Fix concurrency issue

## 0.6.0:
 * Start of Change log<|MERGE_RESOLUTION|>--- conflicted
+++ resolved
@@ -4,14 +4,9 @@
 
 ## unreleased
 ## 0.13.5
-<<<<<<< HEAD
-Change: 
-  * Added additional security headers to web gui
-=======
 Change:
   * Added additional security headers to web gui
   * CIDR inbound ACL's now also apply to TCP proxy
->>>>>>> d44c3e72
 
 ## 0.13.4
 Feature:
